--- conflicted
+++ resolved
@@ -36,22 +36,15 @@
     }
 }
 
-<<<<<<< HEAD
 pub fn from_yaml_string_to_value(s: String) -> serde_yaml::Result<Value> {
     let v: serde_yaml::Value = serde_yaml::from_str(&s)?;
     Ok(convert_yaml_value_to_nu_value(&v))
-=======
-pub fn from_yaml_string_to_value(s: impl AsRef<str>) -> Value {
-    let v: serde_yaml::Value = serde_yaml::from_str(s.as_ref()).unwrap();
-    convert_yaml_value_to_nu_value(&v)
->>>>>>> 4036bf1f
 }
 
 pub fn from_yaml(args: CommandArgs) -> Result<OutputStream, ShellError> {
     let out = args.input;
     let span = args.name_span;
     Ok(out
-<<<<<<< HEAD
         .map(move |a| match a {
             Value::Primitive(Primitive::String(s)) => match from_yaml_string_to_value(s) {
                 Ok(x) => ReturnValue::Value(x),
@@ -68,13 +61,6 @@
                 "expects strings from pipeline",
                 span,
             )))),
-=======
-        .map(|a| match a {
-            Value::Primitive(Primitive::String(s)) => {
-                ReturnValue::Value(from_yaml_string_to_value(s))
-            }
-            _ => ReturnValue::Value(Value::Primitive(Primitive::String("".into()))),
->>>>>>> 4036bf1f
         })
         .boxed())
 }